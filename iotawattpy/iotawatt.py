--- conflicted
+++ resolved
@@ -1,14 +1,7 @@
-<<<<<<< HEAD
-from .sensorio import SensorIO
-import aiohttp
-import logging
-from .connection import Connection
-=======
 import aiohttp
 import logging
 from .connection import Connection
 from .sensorio import SensorIO
->>>>>>> 49a72280
 
 _LOGGER = logging.getLogger(__name__)
 
